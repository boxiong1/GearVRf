--- conflicted
+++ resolved
@@ -48,7 +48,6 @@
         name_ = name;
     }
 
-<<<<<<< HEAD
     void set_in_frustum(bool in_frustum=true) {
             in_frustum_ = in_frustum;
     }
@@ -70,11 +69,7 @@
         return query_currently_issued_;
     }
 
-    void attachTransform(const std::shared_ptr<SceneObject>& self,
-            const std::shared_ptr<Transform>& transform);
-=======
     void attachTransform(SceneObject* self, Transform* transform);
->>>>>>> 409fd90b
     void detachTransform();
 
     Transform* transform() const {
@@ -121,12 +116,8 @@
     void addChildObject(SceneObject* self, SceneObject* child);
     void removeChildObject(SceneObject* child);
     int getChildrenCount() const;
-<<<<<<< HEAD
-    const std::shared_ptr<SceneObject>& getChildByIndex(int index);
+    SceneObject* getChildByIndex(int index);
     GLuint *get_occlusion_array(){ return queries_;}
-=======
-    SceneObject* getChildByIndex(int index);
->>>>>>> 409fd90b
 
 private:
     SceneObject(const SceneObject& scene_object);
@@ -136,14 +127,13 @@
 
 private:
     std::string name_;
-<<<<<<< HEAD
-    std::shared_ptr<Transform> transform_;
-    std::shared_ptr<RenderData> render_data_;
-    std::shared_ptr<Camera> camera_;
-    std::shared_ptr<CameraRig> camera_rig_;
-    std::shared_ptr<EyePointeeHolder> eye_pointee_holder_;
-    std::weak_ptr<SceneObject> parent_;
-    std::vector<std::shared_ptr<SceneObject>> children_;
+        Transform* transform_;
+        RenderData* render_data_;
+        Camera* camera_;
+        CameraRig* camera_rig_;
+        EyePointeeHolder* eye_pointee_holder_;
+        SceneObject* parent_;
+        std::vector<SceneObject*> children_;
 
     //Flags to check for visibility of a node and
     //whether there are any pending occlusion queries on it
@@ -153,15 +143,6 @@
     bool in_frustum_;
     bool query_currently_issued_;
     GLuint *queries_;
-=======
-    Transform* transform_;
-    RenderData* render_data_;
-    Camera* camera_;
-    CameraRig* camera_rig_;
-    EyePointeeHolder* eye_pointee_holder_;
-    SceneObject* parent_;
-    std::vector<SceneObject*> children_;
->>>>>>> 409fd90b
 };
 
 }
