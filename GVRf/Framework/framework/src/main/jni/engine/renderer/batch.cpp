--- conflicted
+++ resolved
@@ -42,7 +42,6 @@
     renderdata_ = nullptr;
 }
 
-<<<<<<< HEAD
 void Batch::removeRenderData(RenderData* renderdata){
     renderdata->set_batching(false);
     render_data_set_.erase(renderdata);
@@ -57,15 +56,8 @@
         return material_;
     return renderdata_->pass(passIndex)->material();
 }
-=======
+
 void Batch::updateMesh(Mesh* render_mesh){
-    const std::vector<unsigned short>& indices = render_mesh->indices();
-    const std::vector<glm::vec3>& vertices = render_mesh->vertices();
-    const std::vector<glm::vec3>& normals = render_mesh->normals();
-    const std::vector<glm::vec2>& tex_cords = render_mesh->getVec2Vector("a_texcoord");
->>>>>>> 26387e6b
-
-bool Batch::updateMesh(Mesh* render_mesh){
     int nverts = render_mesh->getVertexCount();
 
     render_mesh->forAllVertices("a_position", [this](int iter, const float* pos)
